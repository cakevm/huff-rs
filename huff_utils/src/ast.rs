--- conflicted
+++ resolved
@@ -36,52 +36,6 @@
 }
 
 impl<'a> Contract<'a> {
-<<<<<<< HEAD
-    /// Generates a list of storage pointers from constants
-    pub fn derive_storage_pointers(&self) -> Result<Vec<Literal>, ParserError> {
-        // Split literals and free storage pointers
-        let literal_consts: Vec<ConstVal> = self
-            .constants
-            .iter()
-            .filter(|constant| matches!(constant.value, ConstVal::Literal(_)))
-            .map(|definition| definition.value.clone())
-            .collect();
-        let fsp_consts: Vec<ConstVal> = self
-            .constants
-            .iter()
-            .filter(|constant| matches!(constant.value, ConstVal::FreeStoragePointer(_)))
-            .map(|definition| definition.value.clone())
-            .collect();
-
-        // First, validate literal storage pointers to prevent FREE_STORAGE_POINTER clashes
-        let literal_pointers: Vec<Literal> =
-            literal_consts.iter().fold(Vec::new(), |mut acc, constant| {
-                // Get the `Literal` value of the `ConstVal`
-                let literal: Option<Literal> = match constant {
-                    ConstVal::Literal(literal) => Some(*literal),
-                    _ => None,
-                };
-
-                // Check if the pointer has already been used
-                if literal.is_none() || acc.contains(&literal.unwrap()) {
-                    return acc // TODO: Throw err, pointer already used.
-                }
-
-                // Push the Literal constant's storage pointer to the accumulator
-                acc.push(literal.unwrap());
-                acc
-            });
-
-        let final_pointers: Vec<Literal> =
-            fsp_consts.iter().fold(literal_pointers, |mut acc, _constant| {
-                // Push the lowest available storage pointer to the accumulator
-                // TODO: Set the constant's value to the found pointer
-                acc.push(find_lowest(0, &acc));
-                acc
-            });
-
-        Ok(final_pointers)
-=======
     /// Returns the first macro that matches the provided name
     pub fn find_macro_by_name(&self, name: &str) -> Option<MacroDefinition<'a>> {
         if let Some(m) = self
@@ -97,7 +51,6 @@
             tracing::warn!("Failed to find macro \"{}\" in contract", name);
             None
         }
->>>>>>> 28283ad4
     }
 }
 
