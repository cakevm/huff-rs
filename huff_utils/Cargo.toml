--- conflicted
+++ resolved
@@ -26,13 +26,9 @@
 itertools = "0.10.3"
 tiny-keccak = { version = "2.0.2", features = ["keccak"] }
 toml = "0.5.9"
-<<<<<<< HEAD
 tracing = "0.1.34"
-tracing-subscriber = { version = "0.3", default-features = false, features = ["env-filter", "fmt"] }
-=======
 tracing-subscriber = { version = "0.3", default-features = false, features = ["env-filter", "fmt"] }
 cfg-if = "1"
 
 [target.'cfg(all(target_arch = "wasm32", target_os = "unknown"))'.dependencies]
-js-sys = { version = "0.3" }
->>>>>>> 123917d7
+js-sys = { version = "0.3" }